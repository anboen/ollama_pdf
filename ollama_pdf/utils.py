import os
import logging
from abc import ABC
from pathlib import Path
from dotenv import load_dotenv
from pydantic import SecretStr


logger = logging.getLogger(__name__)


class BaseConfigReader(ABC):
    """Base class for config readers"""

    def __init__(self):
        """Reads config from environment variables"""
        self._config = {
<<<<<<< HEAD
            "OPDF_SERVICE": "OpenAI",
            "OPDF_BASE_URL": "https://api.openai.com/v1",
            "OPDF_MODEL": "gpt-3.5-turbo",
            "OPDF_EMBEDDING_MODEL": "text-embedding-ada-002",
            "OPDF_API_KEY": "your_api_key_here",
            "OPDF_PROMPT": "Please summarize the following PDF content.",
=======
            "service": "OpenAI",
            "base_url": "https://api.openai.com/v1",
            "model": "gpt-3.5-turbo",
            "embbedding_model": "text-embedding-ada-002",
            "api_key": "your_api_key_here",
            "prompt": "Please summarize the following PDF content.",
>>>>>>> f884ff17
        }

    def _load_prompt_file(self, prompt_path: Path):
        """Loads the prompt from a file specified in the config.

        Args:
            prompt_path (Path): Path to the prompt file.
        """

        if prompt_path.exists():
            with open(prompt_path, "r") as prompt_file:
                self._config["OPDF_PROMPT"] = prompt_file.read()

    @property
    def service(self) -> str:
        """Returns the LLM Service to use"""
        return self._config["OPDF_SERVICE"]

    @property
    def service(self) -> str:
        """Returns the LLM Service to use"""
        return self._config["service"]

    @property
    def base_url(self) -> str:
        """Returns the base URL to use for the LLM Service"""
<<<<<<< HEAD
        return self._config["OPDF_BASE_URL"]
=======
        return self._config["base_url"]
>>>>>>> f884ff17

    @property
    def model(self) -> str:
        """Returns the model to use for the LLM Service"""
<<<<<<< HEAD
        return self._config["OPDF_MODEL"]
=======
        return self._config["model"]
>>>>>>> f884ff17

    @property
    def embedding_model(self) -> str:
        """Returns the embedding model to use for the LLM Service"""
<<<<<<< HEAD
        return self._config["OPDF_EMBEDDING_MODEL"]
=======
        return self._config["embbedding_model"]
>>>>>>> f884ff17

    @property
    def api_key(self) -> SecretStr:
        """Returns the API key to use for the LLM Service"""
<<<<<<< HEAD
        return SecretStr(self._config["OPDF_API_KEY"])
        
=======
        return SecretStr(self._config["api_key"])
>>>>>>> f884ff17

    @property
    def prompt(self) -> str:
        """Returns the prompt to use for the LLM"""
<<<<<<< HEAD
        return self._config["OPDF_PROMPT"]
=======
        return self._config["prompt"]
>>>>>>> f884ff17


class EnvConfigReader(BaseConfigReader):
    """Object to read an store configs from environment variables"""

    def __init__(self):
        """Reads config from environment variables"""
        super().__init__()
        load_dotenv()
        self._load_env_vars()

    def _load_env_vars(self):
        """Loads config from environment variables."""
<<<<<<< HEAD

        self._config = {
            k: v for k, v in os.environ.items() if k.startswith("OPDF")
        }
        if "OPDF_PROMPT_FILE" in self._config:
            prompt_path = Path(self._config.get("OPDF_PROMPT_FILE", ""))
            self._load_prompt_file(prompt_path)
=======
        self._config["service"] = os.getenv("SERVICE", self._config["service"])
        self._config["base_url"] = os.getenv(
            "BASE_URL", self._config["base_url"]
        )
        self._config["model"] = os.getenv("MODEL", self._config["model"])
        self._config["embbedding_model"] = os.getenv(
            "EMBBEDDING_MODEL", self._config["embbedding_model"]
        )
        self._config["api_key"] = os.getenv("API_KEY", self._config["api_key"])
        prompt_path = Path(os.getenv("PROMPT_FILE", ""))
        self._load_prompt_file(prompt_path)
>>>>>>> f884ff17
<|MERGE_RESOLUTION|>--- conflicted
+++ resolved
@@ -15,21 +15,12 @@
     def __init__(self):
         """Reads config from environment variables"""
         self._config = {
-<<<<<<< HEAD
             "OPDF_SERVICE": "OpenAI",
             "OPDF_BASE_URL": "https://api.openai.com/v1",
             "OPDF_MODEL": "gpt-3.5-turbo",
             "OPDF_EMBEDDING_MODEL": "text-embedding-ada-002",
             "OPDF_API_KEY": "your_api_key_here",
             "OPDF_PROMPT": "Please summarize the following PDF content.",
-=======
-            "service": "OpenAI",
-            "base_url": "https://api.openai.com/v1",
-            "model": "gpt-3.5-turbo",
-            "embbedding_model": "text-embedding-ada-002",
-            "api_key": "your_api_key_here",
-            "prompt": "Please summarize the following PDF content.",
->>>>>>> f884ff17
         }
 
     def _load_prompt_file(self, prompt_path: Path):
@@ -49,55 +40,29 @@
         return self._config["OPDF_SERVICE"]
 
     @property
-    def service(self) -> str:
-        """Returns the LLM Service to use"""
-        return self._config["service"]
-
-    @property
     def base_url(self) -> str:
         """Returns the base URL to use for the LLM Service"""
-<<<<<<< HEAD
         return self._config["OPDF_BASE_URL"]
-=======
-        return self._config["base_url"]
->>>>>>> f884ff17
 
     @property
     def model(self) -> str:
         """Returns the model to use for the LLM Service"""
-<<<<<<< HEAD
         return self._config["OPDF_MODEL"]
-=======
-        return self._config["model"]
->>>>>>> f884ff17
 
     @property
     def embedding_model(self) -> str:
         """Returns the embedding model to use for the LLM Service"""
-<<<<<<< HEAD
         return self._config["OPDF_EMBEDDING_MODEL"]
-=======
-        return self._config["embbedding_model"]
->>>>>>> f884ff17
 
     @property
     def api_key(self) -> SecretStr:
         """Returns the API key to use for the LLM Service"""
-<<<<<<< HEAD
         return SecretStr(self._config["OPDF_API_KEY"])
-        
-=======
-        return SecretStr(self._config["api_key"])
->>>>>>> f884ff17
 
     @property
     def prompt(self) -> str:
         """Returns the prompt to use for the LLM"""
-<<<<<<< HEAD
         return self._config["OPDF_PROMPT"]
-=======
-        return self._config["prompt"]
->>>>>>> f884ff17
 
 
 class EnvConfigReader(BaseConfigReader):
@@ -111,24 +76,10 @@
 
     def _load_env_vars(self):
         """Loads config from environment variables."""
-<<<<<<< HEAD
 
         self._config = {
             k: v for k, v in os.environ.items() if k.startswith("OPDF")
         }
         if "OPDF_PROMPT_FILE" in self._config:
             prompt_path = Path(self._config.get("OPDF_PROMPT_FILE", ""))
-            self._load_prompt_file(prompt_path)
-=======
-        self._config["service"] = os.getenv("SERVICE", self._config["service"])
-        self._config["base_url"] = os.getenv(
-            "BASE_URL", self._config["base_url"]
-        )
-        self._config["model"] = os.getenv("MODEL", self._config["model"])
-        self._config["embbedding_model"] = os.getenv(
-            "EMBBEDDING_MODEL", self._config["embbedding_model"]
-        )
-        self._config["api_key"] = os.getenv("API_KEY", self._config["api_key"])
-        prompt_path = Path(os.getenv("PROMPT_FILE", ""))
-        self._load_prompt_file(prompt_path)
->>>>>>> f884ff17
+            self._load_prompt_file(prompt_path)